plugins {
  id 'java'
  id 'maven'
  id 'maven-publish'
  id 'jacoco'
  id 'eclipse'
  // Manage optional dependencies in maven pom.
  id 'nebula.optional-base' version '5.0.3'
  id 'com.github.spotbugs' version '4.6.2'
  id 'org.owasp.dependencycheck' version '6.1.1'
  id "io.freefair.lombok" version "5.3.0"
}

ext {
  interlokCoreVersion = project.hasProperty('interlokCoreVersion') ? project.getProperty('interlokCoreVersion') : '4.0-SNAPSHOT'
  releaseVersion = project.hasProperty('releaseVersion') ? project.getProperty('releaseVersion') : '4.0-SNAPSHOT'
  nexusBaseUrl = project.hasProperty('nexusBaseUrl') ? project.getProperty('nexusBaseUrl') : 'https://nexus.adaptris.net/nexus'
  mavenPublishUrl = project.hasProperty('mavenPublishUrl') ? project.getProperty('mavenPublishUrl') : nexusBaseUrl + '/content/repositories/snapshots'
  javadocsBaseUrl = nexusBaseUrl + "/content/sites/javadocs/com/adaptris"
  repoUsername = project.hasProperty('repoUsername') ? project.getProperty('repoUsername') : 'unknown'
  repoPassword = project.hasProperty('repoPassword') ? project.getProperty('repoPassword') : 'unknown'
  defaultNexusRepo = project.hasProperty('defaultNexusRepo') ? project.getProperty('defaultNexusRepo') : 'https://repo1.maven.org/maven2/'
  offlineJavadocPackageDir = new File(project.buildDir, "offline-javadoc-packages")
  delombokTargetDir = new File("${project.projectDir}/src/main/generated")

  interlokJavadocs= project.hasProperty('interlokJavadocs') ? project.getProperty('interlokJavadocs') : javadocsBaseUrl + "/interlok-core/" + interlokCoreVersion
  interlokCommonJavadocs= project.hasProperty('interlokCommonJavadocs') ? project.getProperty('interlokCommonJavadocs') : javadocsBaseUrl + "/interlok-common/" + interlokCoreVersion
  componentName = "Interlok Messaging/MQTT"
  componentDesc = "Use a MQTT broker as a messaging platform"
  organizationName = "Adaptris Ltd"
  organizationUrl = "http://www.adaptris.com"
  slf4jVersion = "1.7.30"
  activeMqVersion = "5.16.1"
}

sourceCompatibility = JavaVersion.VERSION_11
targetCompatibility = JavaVersion.VERSION_11
group   = "com.adaptris"
version = releaseVersion
def versionDir = "$buildDir/version"
generateLombokConfig.enabled = false

if (JavaVersion.current().isJava8Compatible()) {
  allprojects {
    tasks.withType(Javadoc) {
      options.addStringOption("Xdoclint:none", "-quiet")
    }
  }
}
ext.gitBranchNameOrTimestamp = { branchName ->
  if (branchName.equals("HEAD") || branchName.equals("develop") || branchName.startsWith("release")) {
    return new Date().format('HH:mm:ss z');
  }
  return branchName;
}

ext.buildInfo = { ->
   new ByteArrayOutputStream().withStream { os ->
      exec {
        executable = "git"
        args = ["rev-parse", "--abbrev-ref", "HEAD"]
        standardOutput = os
      }
      def branchName = os.toString().replaceAll("\r", "").replaceAll("\n", "").trim();
      return gitBranchNameOrTimestamp(branchName);
    }
}

repositories {
  mavenCentral()
  maven { url "$defaultNexusRepo" }
  maven { url "$nexusBaseUrl/content/groups/public" }
  maven { url "$nexusBaseUrl/content/groups/interlok" }
}

eclipse {
    classpath {
        downloadJavadoc = true
        downloadSources = true
    }
}

configurations {
  javadoc {}
  offlineJavadocPackages {}
  all*.exclude group: 'c3p0'
  all*.exclude group: 'commons-logging'
  all*.exclude group: 'javamail'
  all*.exclude group: 'javax.mail', module: 'mail'
  all*.exclude group: 'org.glassfish.hk2.external'
  all*.exclude group: 'xalan', module: 'xalan'
  all*.exclude group: 'net.sf.saxon', module: 'saxon'
  all*.exclude group: 'org.codehaus.woodstox'
  all*.exclude group: 'org.eclipse.jetty.orbit', module: 'javax.mail.glassfish'
  all*.exclude group: 'com.fasterxml.woodstox'
  // INTERLOK-3197 exclude old javax.mail
  all*.exclude group: 'com.sun.mail', module: 'javax.mail'
  all*.exclude group: 'javax.validation', module: 'validation-api'
  all*.exclude group: 'javax.activation', module: 'activation'
  all*.exclude group: 'javax.activation', module: 'javax.activation-api'
}

configurations.all {
  resolutionStrategy.cacheChangingModulesFor 0, "seconds"
}

// In this section you declare the dependencies for your production and test code
dependencies {
  compile ("com.adaptris:interlok-core:$interlokCoreVersion") { changing= true}
  compile ("com.adaptris:interlok-common:$interlokCoreVersion") { changing= true}

  compile "org.slf4j:slf4j-api:$slf4jVersion"

  compile "javax.transaction:jta:1.1"
  compile "org.apache.httpcomponents:httpclient:4.5.13"
  compile "commons-codec:commons-codec:1.15"
  compile "org.eclipse.paho:org.eclipse.paho.client.mqttv3:1.2.5"

  annotationProcessor ("com.adaptris:interlok-core-apt:$interlokCoreVersion") { changing= true}

  // specified by interlok-common in its compile scope.
  // runtime "org.slf4j:slf4j-log4j12:$slf4jVersion"
  // runtime "org.slf4j:jcl-over-slf4j:$slf4jVersion"

  testCompile "junit:junit:4.13.2"
  testCompile "org.slf4j:slf4j-simple:$slf4jVersion"
  // exclude any log4j dependencies so that we can just use slf4j simple.
  // works around INTERLOk-3233
  testCompile "com.adaptris:interlok-stubs:$interlokCoreVersion", {
    changing= true
    exclude group: "org.apache.logging.log4j"
  }
  // testCompile "log4j:log4j:1.2.17"
<<<<<<< HEAD
  testCompile ("org.mockito:mockito-core:3.8.0")
  testCompile ("org.mockito:mockito-inline:3.7.7")
=======
  testCompile ("org.mockito:mockito-core:3.7.7")
  testCompile ("org.mockito:mockito-inline:3.8.0")
>>>>>>> d285e59d
  testCompile "org.apache.activemq:activemq-broker:$activeMqVersion"
  testCompile "org.apache.activemq:activemq-mqtt:$activeMqVersion"

  javadoc("com.adaptris:interlok-core-apt:$interlokCoreVersion") { changing= true}
  offlineJavadocPackages ("com.adaptris:interlok-core:$interlokCoreVersion:javadoc@jar") { changing= true}
  offlineJavadocPackages ("com.adaptris:interlok-common:$interlokCoreVersion:javadoc@jar") { changing= true}

}

jar {
  manifest {
    attributes("Built-By": System.getProperty('user.name'),
               "Build-Jdk": System.getProperty('java.version'),
               "Implementation-Title": componentName,
               "Implementation-Version": project.version,
               "Implementation-Vendor-Id": project.group,
               "Implementation-Vendor": organizationName,
               "Implementation-URL": organizationUrl)
  }
}

javadoc {
  configure(options) {
    options.linksOffline(interlokJavadocs, offlineJavadocPackageDir.getCanonicalPath() + "/interlok-core-$interlokCoreVersion-javadoc.jar")
    options.linksOffline(interlokCommonJavadocs, offlineJavadocPackageDir.getCanonicalPath() + "/interlok-common-$interlokCoreVersion-javadoc.jar")
    taglets = ["com.adaptris.taglet.ConfigTaglet", "com.adaptris.taglet.LicenseTaglet"]
    options.addStringOption "tagletpath", configurations.javadoc.asPath
    options.addBooleanOption "-no-module-directories", true
  }
}

jacocoTestReport {
    reports {
        xml.enabled true
        html.enabled true
    }
}

task javadocJar(type: Jar, dependsOn: javadoc) {
  classifier = "javadoc"
  from javadoc.destinationDir
}

task examplesJar(type: Jar, dependsOn: test) {
  classifier = "examples"
  from new File(buildDir, "/examples")
}

task sourcesJar(type: Jar, dependsOn: classes) {
    classifier = 'sources'
    from sourceSets.main.allSource
}

artifacts {
  archives javadocJar
  archives examplesJar
  archives sourcesJar
}

sourceSets {
  main {
    output.dir(versionDir, builtBy: "generateVersion")
  }
}

  // Generate the META-INF/adaptris-version file
task generateVersion {
  doLast {
    def versionFile = new File(new File(versionDir, "META-INF"), "adaptris-version")
    versionFile.getParentFile().mkdirs()
    ant.propertyfile(file: versionFile) {
      entry(key: "component.name", value: componentName)
      entry(key: "component.description", value: componentDesc)
      entry(key: "build.version", value: releaseVersion)
      entry(key: 'groupId', value: project.group)
      entry(key: 'artifactId', value: project.name)
      entry(key: "build.date", value: new Date().format("yyyy-MM-dd"))
      entry(key: 'build.info', value: buildInfo())
    }
  }
}

task offlinePackageList(type: Copy) {
  description 'Build an offline package-list for javadocs'
  group 'Documentation'

  project.configurations.offlineJavadocPackages.collect { dependency ->
    from(zipTree(dependency)) {
      into dependency.name
    }
  }
  include "package-list"
  include "element-list"
  into offlineJavadocPackageDir
}


publishing {
  publications {
    mavenCustom(MavenPublication) {
      from components.java

      artifact javadocJar { classifier "javadoc" }
      artifact examplesJar { classifier "examples" }
      artifact sourcesJar { classifier "sources" }

      pom.withXml {
        asNode().appendNode("name", componentName)
        asNode().appendNode("description", componentDesc)
        // asNode().appendNode("url", "https://interlok.adaptris.net/interlok-docs/mqtt-integration.html")
        // asNode().appendNode("logo", "/interlok/img/mqtt.png")
        def properties = asNode().appendNode("properties")
        properties.appendNode("externalUrl", "http://mqtt.org")
        properties.appendNode("notes", "Requires additional jars not automatically delivered")
        properties.appendNode("license", "false")
        properties.appendNode("target", "3.5.0+")
        properties.appendNode("tags", "MQTT")
        properties.appendNode("repository", "https://github.com/adaptris/interlok-mqtt")
      }
    }
  }
  repositories {
    maven {
      credentials {
        username repoUsername
        password repoPassword
      }
      url mavenPublishUrl
    }
  }
}


delombok {
  target = delombokTargetDir
}

task lgtmCompile(type: JavaCompile, dependsOn: delombok) {
  group 'Build'
  description 'Compile for lgtm'

  source = sourceSets.main.extensions.delombokTask
  destinationDir = sourceSets.main.java.outputDir
  classpath = project.sourceSets.main.compileClasspath
}

task deleteGeneratedFiles(type: Delete) {
  delete delombokTargetDir
}


spotbugsMain {
  effort = "max"
  reportLevel = "high"
  // showProgress = "true"
  effort = "max"
  // Ignore failures?
  // ignoreFailures = false
  reports {
    xml {
      enabled = false
    }
    html {
      enabled = true
    }
  }
  // includeFilter = new File("$rootDir/gradle/spotbugs-filter.xml")
  // excludeFilter = new File("$rootDir/gradle/spotbugs-exclude.xml")
}
dependencyCheck  {
  suppressionFiles= [ "https://raw.githubusercontent.com/adaptris/interlok/develop/gradle/owasp-exclude.xml", "$rootDir/gradle/owasp-exclude.xml" ]
  skipConfigurations = [ "antSql", "spotbugs", "umlDoclet", "offlineJavadocPackages", "javadoc", "jacocoAnt", "jacocoAgent", "spotbugsPlugins", "spotbugsSlf4j" ]
  formats = [ "HTML", "JUNIT" ]
  junitFailOnCVSS = 7.0
  failBuildOnCVSS = 7.0
  analyzers {
    assemblyEnabled=false
  }
}

// disable spotbugsTests which checks our test code..
spotbugsTest.enabled = false
clean.dependsOn deleteGeneratedFiles
check.dependsOn jacocoTestReport
javadoc.dependsOn offlinePackageList<|MERGE_RESOLUTION|>--- conflicted
+++ resolved
@@ -30,6 +30,7 @@
   organizationName = "Adaptris Ltd"
   organizationUrl = "http://www.adaptris.com"
   slf4jVersion = "1.7.30"
+  mockitoVersion = '3.8.0'
   activeMqVersion = "5.16.1"
 }
 
@@ -131,13 +132,9 @@
     exclude group: "org.apache.logging.log4j"
   }
   // testCompile "log4j:log4j:1.2.17"
-<<<<<<< HEAD
-  testCompile ("org.mockito:mockito-core:3.8.0")
-  testCompile ("org.mockito:mockito-inline:3.7.7")
-=======
-  testCompile ("org.mockito:mockito-core:3.7.7")
-  testCompile ("org.mockito:mockito-inline:3.8.0")
->>>>>>> d285e59d
+  testCompile ("org.mockito:mockito-core:$mockitoVersion")
+  testCompile ("org.mockito:mockito-inline:$mockitoVersion")
+
   testCompile "org.apache.activemq:activemq-broker:$activeMqVersion"
   testCompile "org.apache.activemq:activemq-mqtt:$activeMqVersion"
 
