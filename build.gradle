plugins {
  id 'java-library'
  id 'maven-publish'
  id 'jacoco'
  // Manage optional dependencies in maven pom.
  id 'nebula.optional-base' version '7.0.0'
  id 'com.github.spotbugs' version '5.0.14'
  id 'org.owasp.dependencycheck' version '8.2.1'
  id "io.freefair.lombok" version "6.5.1"
}

ext {
  interlokCoreVersion = project.findProperty('interlokCoreVersion') ?: '5.0-SNAPSHOT'
  releaseVersion = project.findProperty('releaseVersion') ?: '5.0-SNAPSHOT'
  nexusBaseUrl = project.findProperty('nexusBaseUrl') ?: 'https://nexus.adaptris.net/nexus'
  mavenPublishUrl = project.findProperty('mavenPublishUrl') ?: nexusBaseUrl + '/content/repositories/snapshots'
  javadocsBaseUrl = nexusBaseUrl + "/content/sites/javadocs/com/adaptris"
  repoUsername = project.findProperty('repoUsername') ?: 'unknown'
  repoPassword = project.findProperty('repoPassword') ?: 'unknown'
  defaultNexusRepo = project.findProperty('defaultNexusRepo') ?: 'unknown'
  offlineJavadocPackageDir = new File(project.buildDir, "offline-javadoc-packages")

  delombokTargetDir = new File("${project.projectDir}/src/main/generated")

  interlokJavadocs= project.hasProperty('interlokJavadocs') ? project.getProperty('interlokJavadocs') : javadocsBaseUrl + "/interlok-core/" + interlokCoreVersion
  interlokCommonJavadocs= project.hasProperty('interlokCommonJavadocs') ? project.getProperty('interlokCommonJavadocs') : javadocsBaseUrl + "/interlok-common/" + interlokCoreVersion
  componentName = "Interlok Messaging/MQTT"
  componentDesc = "Use a MQTT broker as a messaging platform"
  organizationName = "Adaptris Ltd"
  organizationUrl = "http://www.adaptris.com"
<<<<<<< HEAD
  slf4jVersion = "2.0.3"
  mockitoVersion = '4.9.0'
  activeMqVersion = "5.18.1"
=======
  slf4jVersion = "2.0.7"
  mockitoVersion = '5.2.0'
  activeMqVersion = "5.17.2"
>>>>>>> 683ade7c
}

sourceCompatibility = JavaVersion.VERSION_17
targetCompatibility = JavaVersion.VERSION_17
group   = "com.adaptris"
version = releaseVersion
def versionDir = "$buildDir/version"
lombok.disableConfig = true

ext.gitBranchNameOrTimestamp = { branchName ->
  if (branchName.equals("HEAD") || branchName.equals("develop") || branchName.startsWith("release")) {
    return new Date().format('HH:mm:ss z');
  }
  return branchName;
}

ext.buildInfo = { ->
   new ByteArrayOutputStream().withStream { os ->
      exec {
        executable = "git"
        args = ["rev-parse", "--abbrev-ref", "HEAD"]
        standardOutput = os
      }
      def branchName = os.toString().replaceAll("\r", "").replaceAll("\n", "").trim();
      return gitBranchNameOrTimestamp(branchName);
    }
}
// Disable gradle module generation since we probably don't want
// xxx.module files in your repository.
allprojects {
  tasks.withType(Jar) {
    metaInf {
      from ("$rootDir") {
        include 'LICENSE*'
        include 'NOTICE*'
      }
    }
  }
  tasks.withType(GenerateModuleMetadata) {
    enabled = false
  }
}

repositories {
  mavenCentral()
  if (defaultNexusRepo != "unknown") {
    maven {
      url "$defaultNexusRepo"
      allowInsecureProtocol true
    }
  }
  maven { url "$nexusBaseUrl/content/groups/public" }
  maven { url "$nexusBaseUrl/content/groups/interlok" }
}

configurations {
  javadoc {}
  offlineJavadocPackages {}
  all*.exclude group: 'c3p0'
  all*.exclude group: 'commons-logging'
  all*.exclude group: 'javamail'
  all*.exclude group: 'javax.mail', module: 'mail'
  all*.exclude group: 'org.glassfish.hk2.external'
  all*.exclude group: 'xalan', module: 'xalan'
  all*.exclude group: 'net.sf.saxon', module: 'saxon'
  all*.exclude group: 'org.codehaus.woodstox'
  all*.exclude group: 'org.eclipse.jetty.orbit', module: 'javax.mail.glassfish'
  all*.exclude group: 'com.fasterxml.woodstox'
  // INTERLOK-3197 exclude old javax.mail
  all*.exclude group: 'com.sun.mail', module: 'javax.mail'
  all*.exclude group: 'javax.validation', module: 'validation-api'
  all*.exclude group: 'javax.activation', module: 'activation'
  all*.exclude group: 'javax.activation', module: 'javax.activation-api'

  // INTERLOK-3740 switch from jcraft to com.github.mwiede jsch fork.
  all*.exclude group: 'com.jcraft', module: 'jsch'
}

configurations.all {
  resolutionStrategy.cacheChangingModulesFor 0, "seconds"
}

// In this section you declare the dependencies for your production and test code
dependencies {
  api ("com.adaptris:interlok-core:$interlokCoreVersion") { changing= true}
  api ("com.adaptris:interlok-common:$interlokCoreVersion") { changing= true}

  implementation "org.slf4j:slf4j-api:$slf4jVersion"

  implementation "javax.transaction:jta:1.1"
  implementation "org.apache.httpcomponents:httpclient:4.5.14"
  implementation "commons-codec:commons-codec:1.15"
  implementation "org.eclipse.paho:org.eclipse.paho.client.mqttv3:1.2.5"

  annotationProcessor ("com.adaptris:interlok-core-apt:$interlokCoreVersion") { changing= true}

  testImplementation ("org.junit.jupiter:junit-jupiter-engine:5.9.3")
  testImplementation ("org.slf4j:slf4j-simple:$slf4jVersion")
  testImplementation ("com.adaptris:interlok-stubs:$interlokCoreVersion") { changing= true }
  testImplementation ("org.mockito:mockito-core:$mockitoVersion")
  testImplementation ("org.mockito:mockito-inline:$mockitoVersion")

  testImplementation "org.apache.activemq:activemq-broker:$activeMqVersion"
  testImplementation "org.apache.activemq:activemq-mqtt:$activeMqVersion"

  javadoc("com.adaptris:interlok-core-apt:$interlokCoreVersion") { changing= true}
  offlineJavadocPackages ("com.adaptris:interlok-core:$interlokCoreVersion:javadoc@jar") { changing= true}
  offlineJavadocPackages ("com.adaptris:interlok-common:$interlokCoreVersion:javadoc@jar") { changing= true}
}

jar {
  manifest {
    attributes("Built-By": System.getProperty('user.name'),
               "Build-Jdk": System.getProperty('java.version'),
               "Implementation-Title": componentName,
               "Implementation-Version": project.version,
               "Implementation-Vendor-Id": project.group,
               "Implementation-Vendor": organizationName,
               "Implementation-URL": organizationUrl)
  }
}

javadoc {
  configure(options) {
    options.linksOffline(interlokJavadocs, offlineJavadocPackageDir.getCanonicalPath() + "/interlok-core-$interlokCoreVersion-javadoc.jar")
    options.linksOffline(interlokCommonJavadocs, offlineJavadocPackageDir.getCanonicalPath() + "/interlok-common-$interlokCoreVersion-javadoc.jar")
    taglets = ["com.adaptris.taglet.ConfigTaglet", "com.adaptris.taglet.LicenseTaglet"]
    options.addStringOption "tagletpath", configurations.javadoc.asPath
    options.addStringOption("Xdoclint:none", "-quiet")
  }
}

jacocoTestReport {
  reports {
    xml.required= true
    html.required= true
  }
}

task javadocJar(type: Jar, dependsOn: javadoc) {
  classifier = "javadoc"
  from javadoc.destinationDir
}

task examplesJar(type: Jar, dependsOn: test) {
  classifier = "examples"
  from new File(buildDir, "/examples")
}

task sourcesJar(type: Jar, dependsOn: classes) {
  classifier = 'sources'
  from sourceSets.main.allSource
}

artifacts {
  archives javadocJar
  archives examplesJar
  archives sourcesJar
}

sourceSets {
  main {
    output.dir(versionDir, builtBy: "generateVersion")
  }
}

  // Generate the META-INF/adaptris-version file
task generateVersion {
  doLast {
    def versionFile = new File(new File(versionDir, "META-INF"), "adaptris-version")
    versionFile.getParentFile().mkdirs()
    ant.propertyfile(file: versionFile) {
      entry(key: "component.name", value: componentName)
      entry(key: "component.description", value: componentDesc)
      entry(key: "build.version", value: releaseVersion)
      entry(key: 'groupId', value: project.group)
      entry(key: 'artifactId', value: project.name)
      entry(key: "build.date", value: new Date().format("yyyy-MM-dd"))
      entry(key: 'build.info', value: buildInfo())
    }
  }
}

task offlinePackageList(type: Copy) {
  description 'Build an offline package-list for javadocs'
  group 'Documentation'

  project.configurations.offlineJavadocPackages.collect { dependency ->
    from(zipTree(dependency)) {
      into dependency.name
    }
  }
  include "package-list"
  include "element-list"
  into offlineJavadocPackageDir
}

publishing {
  publications {
    mavenCustom(MavenPublication) {
      from components.java

      artifact javadocJar { classifier "javadoc" }
      artifact examplesJar { classifier "examples" }
      artifact sourcesJar { classifier "sources" }

      pom.withXml {
        asNode().appendNode("name", componentName)
        asNode().appendNode("description", componentDesc)
        asNode().appendNode("url", "https://interlok.adaptris.net/interlok-docs/#/")
        def properties = asNode().appendNode("properties")
        properties.appendNode("externalUrl", "http://mqtt.org")
        properties.appendNode("notes", "Requires additional jars not automatically delivered")
        properties.appendNode("license", "false")
        properties.appendNode("target", "3.5.0+")
        properties.appendNode("tags", "MQTT")
        properties.appendNode("repository", "https://github.com/adaptris/interlok-mqtt")
      }
    }
  }
  repositories {
    maven {
      credentials {
        username repoUsername
        password repoPassword
      }
      url mavenPublishUrl
    }
  }
}

delombok {
  target = delombokTargetDir
}

task lgtmCompile(type: JavaCompile, dependsOn: delombok) {
  group 'Build'
  description 'Compile for lgtm'

  source = sourceSets.main.extensions.delombokTask
  destinationDirectory= sourceSets.main.java.classesDirectory
  classpath = project.sourceSets.main.compileClasspath
}

task deleteGeneratedFiles(type: Delete) {
  delete delombokTargetDir
}

spotbugsMain {
  effort = "max"
  reportLevel = "high"
  reports {
    xml {
      required.set(false)
    }
    html {
      required.set(true)
      stylesheet = 'default.xsl'
    }
  }
}

dependencyCheck  {
  suppressionFiles= [ "https://raw.githubusercontent.com/adaptris/interlok/develop/gradle/owasp-exclude.xml", "$rootDir/gradle/owasp-exclude.xml" ]
  scanConfigurations = [ "api", "compileClasspath", "runtimeClasspath" ]
  formats = [ "HTML", "JUNIT" ]
  junitFailOnCVSS = 7.0
  failBuildOnCVSS = 7.0
  analyzers {
    assemblyEnabled=false
    knownExploitedURL=project.findProperty('dependencyCheckKnownExploitedURL')
  }
}

test {
  useJUnitPlatform()
}

// disable spotbugsTests which checks our test code..
spotbugsTest.enabled = false

clean.dependsOn deleteGeneratedFiles
check.dependsOn jacocoTestReport
javadoc.dependsOn offlinePackageList<|MERGE_RESOLUTION|>--- conflicted
+++ resolved
@@ -28,15 +28,9 @@
   componentDesc = "Use a MQTT broker as a messaging platform"
   organizationName = "Adaptris Ltd"
   organizationUrl = "http://www.adaptris.com"
-<<<<<<< HEAD
-  slf4jVersion = "2.0.3"
-  mockitoVersion = '4.9.0'
-  activeMqVersion = "5.18.1"
-=======
   slf4jVersion = "2.0.7"
   mockitoVersion = '5.2.0'
-  activeMqVersion = "5.17.2"
->>>>>>> 683ade7c
+  activeMqVersion = "5.18.1"
 }
 
 sourceCompatibility = JavaVersion.VERSION_17
